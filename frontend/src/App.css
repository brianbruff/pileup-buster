/* Pileup Buster App Styles */

.pileup-buster-app {
  min-height: 100vh;
  display: flex;
  flex-direction: column;
  font-family: system-ui, Arial, sans-serif;
  background-color: #f5f5f5;
}

/* Header Styles */
.header {
  display: flex;
  align-items: center;
  justify-content: space-between;
  padding: 1rem 2rem;
  background-color: #fff;
  border-bottom: 2px solid #ddd;
  position: relative;
}

.logo {
  height: 60px;
  width: auto;
  object-fit: contain;
}

/* Main Content */
.main-content {
  flex: 1;
  padding: 2rem;
  display: flex;
  flex-direction: column;
  gap: 2rem;
}

/* Current Active Callsign Section (Green Border) */
.current-active-section {
  border: 3px solid #28a745;
  border-radius: 8px;
  padding: 1.5rem;
  background-color: #fff;
  height: 400px;
  overflow: hidden;
}

.current-active-card {
  display: flex;
  align-items: center;
  gap: 2rem;
}

.operator-image-large {
  flex-shrink: 0;
}

.operator-image-large .operator-image {
  width: 80px;
  height: 80px;
  border-radius: 8px;
  object-fit: cover;
}

.operator-image-large .placeholder-image {
  width: 80px;
  height: 80px;
  background-color: #e9ecef;
  border-radius: 8px;
  display: flex;
  align-items: center;
  justify-content: center;
  font-size: 2.5rem;
  color: #6c757d;
}

.active-info {
  flex: 1;
}

.active-callsign {
  font-size: 2.5rem;
  font-weight: bold;
  color: #333;
  margin-bottom: 0.5rem;
}

.active-name {
  font-size: 1.3rem;
  color: #666;
  margin-bottom: 0.3rem;
}

.active-location {
  font-size: 1.1rem;
  color: #888;
  margin-bottom: 1rem;
}

.qrz-button {
  background-color: #007bff;
  color: white;
  border: none;
  padding: 0.75rem 1.5rem;
  border-radius: 5px;
  font-size: 1rem;
  font-weight: bold;
  cursor: pointer;
  transition: background-color 0.2s;
}

.qrz-button:hover {
  background-color: #0056b3;
}

/* Waiting Queue Section (Red Border) */
.queue-section {
  border: 3px solid #dc3545;
  border-radius: 8px;
  padding: 1.5rem;
  background-color: #fff;
}

.queue-title {
  margin: 0 0 1rem 0;
  font-size: 1.5rem;
  color: #333;
}

.queue-container {
  display: flex;
  gap: 1rem;
  overflow-x: auto;
  padding-bottom: 0.5rem;
}

/* Callsign Cards (Yellow Border) */
.callsign-card {
  border: 2px solid #ffc107;
  border-radius: 8px;
  padding: 1rem;
  background-color: #fff;
  min-width: 180px;
  flex-shrink: 0;
  display: flex;
  flex-direction: column;
  align-items: center;
  text-align: center;
}

.operator-image .placeholder-image {
  width: 60px;
  height: 60px;
  background-color: #e9ecef;
  border-radius: 6px;
  display: flex;
  align-items: center;
  justify-content: center;
  font-size: 1.5rem;
  color: #6c757d;
  margin-bottom: 0.75rem;
}

.operator-image .operator-image-qrz {
  width: 60px;
  height: 60px;
  border-radius: 6px;
  object-fit: cover;
  margin-bottom: 0.75rem;
}

.hidden {
  display: none;
}

.card-callsign {
  font-size: 1.2rem;
  font-weight: bold;
  color: #333;
  margin-bottom: 0.5rem;
}

.card-location {
  font-size: 0.9rem;
  color: #666;
  line-height: 1.3;
}

/* Entry Form Section (Blue Border) */
.entry-form-section {
  border: 3px solid #007bff;
  border-radius: 8px;
  padding: 1.5rem;
  margin: 1rem 2rem 2rem 2rem;
  background-color: #fff;
}

.entry-form {
  display: flex;
  gap: 1rem;
  align-items: center;
}

.callsign-input {
  flex: 1;
  padding: 0.75rem;
  border: 2px solid #ddd;
  border-radius: 5px;
  font-size: 1.1rem;
  text-transform: uppercase;
}

.callsign-input:focus {
  outline: none;
  border-color: #007bff;
}

.process-button {
  background-color: #28a745;
  color: white;
  border: none;
  padding: 0.75rem 2rem;
  border-radius: 5px;
  font-size: 1.1rem;
  font-weight: bold;
  cursor: pointer;
  transition: background-color 0.2s;
}

.process-button:hover {
  background-color: #1e7e34;
}

/* Add Queue Item Styles */
.add-queue-item {
  cursor: pointer;
  transition: all 0.2s ease;
  border-style: dashed !important;
  background-color: #f8f9fa;
  justify-content: center;
  min-height: 120px;
}

.add-queue-item:hover {
  background-color: #e9ecef;
  border-color: #28a745 !important;
}

.add-icon {
  font-size: 2rem;
  color: #6c757d;
  display: flex;
  align-items: center;
  justify-content: center;
  height: 100%;
}

.add-queue-item:hover .add-icon {
  color: #28a745;
}

.callsign-input {
  border: none;
  outline: none;
  background: transparent;
  font-size: 1.2rem;
  font-weight: bold;
  text-align: center;
  color: #333;
  width: 100%;
  padding: 0.5rem;
}

.callsign-input::placeholder {
  color: #999;
  font-weight: normal;
}

/* Responsive Design */
@media (max-width: 768px) {
  .header {
    padding: 1rem;
  }
  
  .logo {
    height: 50px;
  }
  
  .main-content {
    padding: 1rem;
    gap: 1.5rem;
  }
  
  .current-active-card {
    flex-direction: column;
    text-align: center;
    gap: 1rem;
  }
  
  .active-callsign {
    font-size: 2rem;
  }
  
  .queue-container {
    gap: 0.75rem;
  }
  
  .callsign-card {
    min-width: 150px;
  }
  
  .entry-form {
    flex-direction: column;
    gap: 1rem;
  }
  
  .callsign-input,
  .process-button {
    width: 100%;
  }
  
  .entry-form-section {
    margin: 1rem;
  }
}

/* Admin Components */
.admin-login {
  position: relative;
}

.admin-chip {
  display: inline-flex;
  align-items: center;
  padding: 0.5rem 1rem;
  border-radius: 20px;
  font-size: 0.9rem;
  font-weight: 600;
  border: 2px solid;
  cursor: pointer;
  transition: all 0.2s ease;
}

.admin-login-button {
  background-color: #fff;
  color: #6c757d;
  border-color: #6c757d;
}

.admin-login-button:hover {
  background-color: #6c757d;
  color: #fff;
}

.admin-logged-in {
  background-color: #28a745;
  color: #fff;
  border-color: #28a745;
}

.admin-status {
  display: flex;
  align-items: center;
  gap: 0.5rem;
}

.admin-logout-button {
  background-color: #dc3545;
  color: #fff;
  border: none;
  padding: 0.25rem 0.75rem;
  border-radius: 15px;
  font-size: 0.8rem;
  cursor: pointer;
  transition: background-color 0.2s;
}

.admin-logout-button:hover {
  background-color: #c82333;
}

.admin-login-form {
  position: absolute;
  top: 100%;
  right: 0;
  z-index: 1000;
  background: #fff;
  border: 2px solid #ddd;
  border-radius: 8px;
  padding: 1.5rem;
  min-width: 300px;
  box-shadow: 0 4px 12px rgba(0, 0, 0, 0.15);
  margin-top: 0.5rem;
}

.login-form-header {
  display: flex;
  justify-content: space-between;
  align-items: center;
  margin-bottom: 1rem;
}

.login-form-header h3 {
  margin: 0;
  font-size: 1.2rem;
  color: #333;
}

.close-button {
  background: none;
  border: none;
  font-size: 1.2rem;
  cursor: pointer;
  color: #6c757d;
  padding: 0;
  width: 24px;
  height: 24px;
  display: flex;
  align-items: center;
  justify-content: center;
}

.close-button:hover {
  color: #dc3545;
}

.login-error {
  background-color: #f8d7da;
  color: #721c24;
  padding: 0.5rem;
  border-radius: 4px;
  margin-bottom: 1rem;
  font-size: 0.9rem;
}

.login-fields {
  display: flex;
  flex-direction: column;
  gap: 1rem;
  margin-bottom: 1rem;
}

.login-input {
  padding: 0.75rem;
  border: 2px solid #ddd;
  border-radius: 5px;
  font-size: 1rem;
}

.login-input:focus {
  outline: none;
  border-color: #007bff;
}

.login-actions {
  display: flex;
  gap: 1rem;
  justify-content: flex-end;
}

.cancel-button {
  background: #6c757d;
  color: #fff;
  border: none;
  padding: 0.5rem 1rem;
  border-radius: 5px;
  cursor: pointer;
  transition: background-color 0.2s;
}

.cancel-button:hover {
  background-color: #5a6268;
}

.login-submit-button {
  background: #007bff;
  color: #fff;
  border: none;
  padding: 0.5rem 1rem;
  border-radius: 5px;
  cursor: pointer;
  transition: background-color 0.2s;
}

.login-submit-button:hover {
  background-color: #0056b3;
}

/* Admin Section */
.admin-section {
  border: 3px solid #6f42c1;
  border-radius: 8px;
  padding: 1.5rem;
  background-color: #fff;
  margin-top: 2rem;
}

.admin-title {
  margin: 0 0 1.5rem 0;
  font-size: 1.5rem;
  color: #6f42c1;
}

.admin-controls {
  display: flex;
  flex-direction: column;
  gap: 1.5rem;
}

.system-status-control {
  display: flex;
  align-items: center;
}

.status-toggle-label {
  display: flex;
  align-items: center;
  gap: 1rem;
  cursor: pointer;
}

.status-label {
  font-weight: 600;
  color: #333;
  min-width: 120px;
}

.toggle-container {
  display: flex;
  align-items: center;
}

.toggle-button {
  display: flex;
  align-items: center;
  gap: 1rem;
  background: none;
  border: none;
  cursor: pointer;
  padding: 0.5rem;
  border-radius: 25px;
  transition: background-color 0.2s;
}

.toggle-button:hover:not(:disabled) {
  background-color: #f8f9fa;
}

.toggle-button:disabled {
  cursor: not-allowed;
  opacity: 0.6;
}

.toggle-slider {
  position: relative;
  width: 60px;
  height: 30px;
  border-radius: 15px;
  border: 2px solid #ddd;
  transition: all 0.3s ease;
}

.toggle-button.active .toggle-slider {
  background-color: #28a745;
  border-color: #28a745;
}

.toggle-button.inactive .toggle-slider {
  background-color: #dc3545;
  border-color: #dc3545;
}

.toggle-knob {
  position: absolute;
  top: 2px;
  width: 22px;
  height: 22px;
  background-color: #fff;
  border-radius: 50%;
  transition: transform 0.3s ease;
  transform: translateX(2px);
}

.toggle-button.active .toggle-knob {
  transform: translateX(32px);
}

.toggle-text {
  font-weight: 600;
  font-size: 0.9rem;
  min-width: 80px;
}

.toggle-button.active .toggle-text {
  color: #28a745;
}

.toggle-button.inactive .toggle-text {
  color: #dc3545;
}

.queue-control {
  display: flex;
  justify-content: flex-start;
}

.work-next-button {
  background-color: #17a2b8;
  color: #fff;
  border: none;
  padding: 0.75rem 1.5rem;
  border-radius: 5px;
  font-size: 1rem;
  font-weight: 600;
  cursor: pointer;
  transition: background-color 0.2s;
}

.work-next-button:hover:not(:disabled) {
  background-color: #138496;
}

.work-next-button:disabled {
  background-color: #6c757d;
  cursor: not-allowed;
}

@media (max-width: 768px) {
  .admin-login-form {
    position: fixed;
    top: 50%;
    left: 50%;
    transform: translate(-50%, -50%);
    right: auto;
    width: 90%;
    max-width: 350px;
  }
  
  .admin-controls {
    gap: 1rem;
  }
  
  .status-toggle-label {
    flex-direction: column;
    align-items: flex-start;
    gap: 0.5rem;
  }
  
  .status-label {
    min-width: auto;
  }
}

@media (max-width: 480px) {
<<<<<<< HEAD
  .operator-image-large .operator-image {
    width: 60px;
    height: 60px;
=======
  .logo {
    height: 40px;
>>>>>>> 1cc338d5
  }
  
  .operator-image-large .placeholder-image {
    width: 60px;
    height: 60px;
    font-size: 1.8rem;
  }
  
  .active-callsign {
    font-size: 1.8rem;
  }
  
  .active-name {
    font-size: 1.1rem;
  }
  
  .callsign-card {
    min-width: 120px;
    padding: 0.75rem;
  }
  
  .operator-image .placeholder-image {
    width: 50px;
    height: 50px;
    font-size: 1.2rem;
  }
  
  .operator-image .operator-image-qrz {
    width: 50px;
    height: 50px;
  }
  
  .card-callsign {
    font-size: 1rem;
  }
  
  .card-location {
    font-size: 0.8rem;
  }
  
  .admin-chip {
    font-size: 0.8rem;
    padding: 0.4rem 0.8rem;
  }
  
  .admin-section {
    padding: 1rem;
  }
}<|MERGE_RESOLUTION|>--- conflicted
+++ resolved
@@ -651,14 +651,8 @@
 }
 
 @media (max-width: 480px) {
-<<<<<<< HEAD
-  .operator-image-large .operator-image {
-    width: 60px;
-    height: 60px;
-=======
   .logo {
     height: 40px;
->>>>>>> 1cc338d5
   }
   
   .operator-image-large .placeholder-image {
